--- conflicted
+++ resolved
@@ -56,12 +56,7 @@
     """Execute a set of graph transformations to clean-up the given ONNX file.
 
     :param in_file: Filename for the input ONNX model
-<<<<<<< HEAD
-    :param preserve_qnt_ops (default True): If set, do not const-fold quantization operators
-        (to preserve weight quantizer information)
-=======
     :param preserve_qnt_ops: Preserve weight quantization operators
->>>>>>> 87554233
     :param out_file: If set, filename for the output ONNX model. Set to in_file with _clean
         suffix otherwise.
     :param override_batchsize: If specified, override the batch size for the ONNX graph
